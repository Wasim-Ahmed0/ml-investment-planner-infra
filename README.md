--- conflicted
+++ resolved
@@ -172,14 +172,7 @@
   http://backend.default.svc.cluster.local:8000/api/plan; done"
 ```
 
-<<<<<<< HEAD
-Once the artificial load stops, the pods automatically scale back down, saving costs.
-=======
-Replace with a screenshot showing pods scaling up.  
-![HPA Scaling](images/hpa-scaling.png)
-
 Once the artificial load stops, the pods automatically scale back down, saving resources and reducing costs.
->>>>>>> b1b7da03
 
 ## Handling Choppy Traffic
 
